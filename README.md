--- conflicted
+++ resolved
@@ -44,15 +44,12 @@
 
 ##### Items
 - GET all items by project 
-<<<<<<< HEAD
 - GET a specific item by ID
 - GET all downstream relationships for an item by item ID
 - GET all upstream relationships for an item by item ID
-=======
 - GET all children of an item
 - DELETE an Item by ID
 - PATCH an Item
->>>>>>> b266e683
 - POST an item to a project
 - POST item attachment
 
